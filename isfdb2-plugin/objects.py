--- conflicted
+++ resolved
@@ -316,8 +316,4 @@
 
     @classmethod
     def id_from_url(cls, url):
-<<<<<<< HEAD
-        return re.search('(\d+)$', url).groups(0)[0]
-=======
-        return re.search('(\d+)$', url).group(1)
->>>>>>> 9c893e45
+        return re.search('(\d+)$', url).group(1)